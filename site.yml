---
- hosts: all:!role=bastion
  gather_facts: false
  vars:
    ansible_python_interpreter: "PATH=/home/core/bin:$PATH python"
  tasks:
    - name: Wait for ssh port to become available from bastion server.
      wait_for:
        port: "{{ ansible_port }}"
        host: "{{ ansible_host }}"
        delay: 10
        timeout: 180
      delegate_to: "{{ bastion_ip }}"
      sudo: False
      when: bastion_ip is defined
    - name: Wait for port 22 to become available from local server.
      local_action: "wait_for port={{ ansible_port }} host={{ ansible_host }} delay=10 timeout=180"
      sudo: False
      when: bastion_ip is not defined

- include: playbooks/coreos-bootstrap.yml

- hosts: all
  roles:
    - docker

- hosts: masters
  roles:
<<<<<<< HEAD
    - k8s-master
    - addons
=======
    - kube-master
>>>>>>> 636be837

- hosts: workers
  roles:
    - kube-worker<|MERGE_RESOLUTION|>--- conflicted
+++ resolved
@@ -26,12 +26,8 @@
 
 - hosts: masters
   roles:
-<<<<<<< HEAD
-    - k8s-master
+    - kube-master
     - addons
-=======
-    - kube-master
->>>>>>> 636be837
 
 - hosts: workers
   roles:
